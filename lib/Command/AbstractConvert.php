<?php
namespace Goetas\Xsd\XsdToPhp\Command;

use Exception;
use Symfony\Component\Console\Input\InputArgument;
use Symfony\Component\Console\Input\InputOption;
use Symfony\Component\Console;
use Goetas\XML\XSDReader\SchemaReader;
use Goetas\Xsd\XsdToPhp\AbstractConverter;
use Symfony\Component\Console\Output\OutputInterface;

abstract class AbstractConvert extends Console\Command\Command
{

    /**
     *
     * @see Console\Command\Command
     */
    protected function configure()
    {
        $this->setDefinition(array(
            new InputArgument('src', InputArgument::REQUIRED | InputArgument::IS_ARRAY, 'Where is located your XSD definitions'),
            new InputOption('ns-map', null, InputOption::VALUE_REQUIRED | InputOption::VALUE_IS_ARRAY, 'How to map XML namespaces to PHP namespaces? Syntax: <info>XML-namespace;PHP-namespace</info>'),
            new InputOption('ns-dest', null, InputOption::VALUE_REQUIRED | InputOption::VALUE_IS_ARRAY, 'Where place the generated files? Syntax: <info>PHP-namespace;destination-directory</info>'),
            new InputOption('alias-map', null, InputOption::VALUE_REQUIRED | InputOption::VALUE_IS_ARRAY, 'How to map XML namespaces into existing PHP classes? Syntax: <info>XML-namespace#XML-type;PHP-type</info>. ')
        ));
    }

    /**
     */
    protected abstract function getConverterter();

    /**
     *
     * @see Console\Command\Command
     */
    protected function execute(Console\Input\InputInterface $input, Console\Output\OutputInterface $output)
    {
        $src = $input->getArgument('src');

        $nsMap = $input->getOption('ns-map');
        if (! $nsMap) {
            throw new \RuntimeException(__CLASS__ . " requires at least one ns-map (for {$destinationNs} namespace).");
        }

        $nsTarget = $input->getOption('ns-dest');
        if (! $nsTarget) {
            throw new \RuntimeException(__CLASS__ . " requires at least one ns-target.");
        }

        $converter = $this->getConverterter();

        $nsMapKeyed = array();
        $output->writeln("Namespaces:");
        foreach ($nsMap as $val) {
            if (strpos($val, ';') === false) {
                throw new Exception("Invalid syntax for --ns-map option");
            }
            list ($xmlNs, $phpNs) = explode(";", $val, 2);
            $nsMapKeyed[$xmlNs] = $phpNs;
            $converter->addNamespace($xmlNs, trim(strtr($phpNs, "./", "\\\\"), "\\"));
            $output->writeln("\tXML namepsace: <comment>$xmlNs </comment> => PHP namepsace: <comment>$phpNs </comment>");
        }
        $targets = array();
        $output->writeln("Targets:");
        foreach ($nsTarget as $val) {
            if (strpos($val, ';') === false) {
                throw new Exception("Invalid syntax for --ns-dest option");
            }
            list ($phpNs, $dir) = explode(";", $val, 2);
            $phpNs = strtr($phpNs, "./", "\\\\");

            $targets[$phpNs] = $dir;
            $output->writeln("\tPHP namepsace: <comment>" . strtr($phpNs, "\\", "/") . "</comment> => Folder: <comment>$dir </comment>");
        }
        $arrayMap = $input->getOption('alias-map');
        if ($arrayMap) {
            foreach ($arrayMap as $val) {
                if (strpos($val, ';') === false) {
                    throw new Exception("Invalid syntax for --array-map option");
                }
                list ($xml, $type) = explode(";", $val, 2);
                list ($xmlNs, $name) = explode("#", $xml, 2);
                $converter->addAliasMap($xmlNs, $name, function () use($type)
                {
                    return $type;
                });
                $output->writeln("Alias <comment>$xmlNs</comment>#<comment>$name</comment>  => <info>$type</info> ");
            }
        }
        $reader = new SchemaReader();
        $schemas = array();
        foreach ($src as $file) {
            $output->writeln("Reading <comment>$file</comment>");

            $xml = new \DOMDocument('1.0', 'UTF-8');
            if (! $xml->load($file)) {
                throw new \Exception("Can't load the schema '{$file}'");
            }

<<<<<<< HEAD

            if (!isset($nsMapKeyed[$xml->documentElement->getAttribute("targetNamespace")])) {
                $output->writeln("\tSkipping <comment>".$xml->documentElement->getAttribute("targetNamespace")."</comment>, can't find a PHP-equivalent namespace. Use --ns-map option?");
=======
            if (! isset($nsMapKeyed[$xml->documentElement->getAttribute("targetNamespace")])) {
                $output->writeln("\tSkipping <comment>" . $xml->documentElement->getAttribute("targetNamespace") . "</comment>, can't find a PHP-equivalent namespace. Use --ns-map option?");
>>>>>>> f50771ac
                continue;
            }

            $schema = $reader->readFile($file);

            $schemas[spl_object_hash($schema)] = $schema;
        }
        $this->convert($converter, $schemas, $targets, $output);

        return 1;
    }

    protected abstract function convert(AbstractConverter $converter, array $schemas, array $targets, OutputInterface $output);
}<|MERGE_RESOLUTION|>--- conflicted
+++ resolved
@@ -98,14 +98,8 @@
                 throw new \Exception("Can't load the schema '{$file}'");
             }
 
-<<<<<<< HEAD
-
-            if (!isset($nsMapKeyed[$xml->documentElement->getAttribute("targetNamespace")])) {
-                $output->writeln("\tSkipping <comment>".$xml->documentElement->getAttribute("targetNamespace")."</comment>, can't find a PHP-equivalent namespace. Use --ns-map option?");
-=======
             if (! isset($nsMapKeyed[$xml->documentElement->getAttribute("targetNamespace")])) {
                 $output->writeln("\tSkipping <comment>" . $xml->documentElement->getAttribute("targetNamespace") . "</comment>, can't find a PHP-equivalent namespace. Use --ns-map option?");
->>>>>>> f50771ac
                 continue;
             }
 
