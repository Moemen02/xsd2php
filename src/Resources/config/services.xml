<?xml version="1.0" encoding="UTF-8" ?>
<container xmlns="http://symfony.com/schema/dic/services" xmlns:xsi="http://www.w3.org/2001/XMLSchema-instance"
           xsi:schemaLocation="http://symfony.com/schema/dic/services http://symfony.com/schema/dic/services/services-1.0.xsd">

    <services>
        <service id="goetas_webservices.xsd2php.naming_convention.short" public="false"
                 class="GoetasWebservices\Xsd\XsdToPhp\Naming\ShortNamingStrategy"/>
        <service id="goetas_webservices.xsd2php.naming_convention.long" public="false"
                 class="GoetasWebservices\Xsd\XsdToPhp\Naming\LongNamingStrategy"/>

        <service id="goetas_webservices.xsd2php.schema_reader" public="true" class="GoetasWebservices\XML\XSDReader\SchemaReader" />

        <service synthetic="true" public="true" id="goetas_webservices.xsd2php.naming_convention"/>
        <service synthetic="true" id="logger"/>

        <service id="goetas_webservices.xsd2php.converter.php" class="GoetasWebservices\Xsd\XsdToPhp\Php\PhpConverter" public="true">
            <argument id="goetas_webservices.xsd2php.naming_convention" type="service"/>
            <call method="setLogger">
                <argument type="service" id="logger"></argument>
            </call>
        </service>

        <service id="goetas_webservices.xsd2php.converter.jms" class="GoetasWebservices\Xsd\XsdToPhp\Jms\YamlConverter"  public="true">
            <argument id="goetas_webservices.xsd2php.naming_convention" type="service"/>
            <call method="setLogger">
                <argument type="service" id="logger"></argument>
            </call>
        </service>

<<<<<<< HEAD
        <service id="goetas_webservices.xsd2php.converter.validation" class="GoetasWebservices\Xsd\XsdToPhp\Jms\YamlValidatorConverter">
            <argument id="goetas_webservices.xsd2php.naming_convention" type="service"/>
            <call method="setLogger">
                <argument type="service" id="logger"></argument>
            </call>
        </service>

        <service synthetic="true" id="goetas_webservices.xsd2php.path_generator.php"/>
        <service synthetic="true" id="goetas_webservices.xsd2php.path_generator.jms"/>
        <service synthetic="true" id="goetas_webservices.xsd2php.path_generator.validation"/>
=======
        <service synthetic="true" id="goetas_webservices.xsd2php.path_generator.php" public="true"/>
        <service synthetic="true" id="goetas_webservices.xsd2php.path_generator.jms" public="true"/>
>>>>>>> 8cc75ce5

        <service id="goetas_webservices.xsd2php.path_generator.php.psr4" public="false"
                 class="GoetasWebservices\Xsd\XsdToPhp\Php\PathGenerator\Psr4PathGenerator"></service>
        <service id="goetas_webservices.xsd2php.path_generator.jms.psr4" public="false"
                 class="GoetasWebservices\Xsd\XsdToPhp\Jms\PathGenerator\Psr4PathGenerator"></service>
        <service id="goetas_webservices.xsd2php.path_generator.validation.psr4" public="false"
                 class="GoetasWebservices\Xsd\XsdToPhp\Jms\PathGenerator\Psr4PathGenerator"></service>

        <service id="goetas_webservices.xsd2php.writer.php" class="GoetasWebservices\Xsd\XsdToPhp\Writer\PHPWriter" public="true">
            <argument id="goetas_webservices.xsd2php.class_writer.php" type="service"/>
            <argument id="goetas_webservices.xsd2php.php.class_generator" type="service"/>
            <argument id="logger" type="service"/>
        </service>

        <service id="goetas_webservices.xsd2php.class_writer.php" class="GoetasWebservices\Xsd\XsdToPhp\Writer\PHPClassWriter" public="true">
            <argument id="goetas_webservices.xsd2php.path_generator.php" type="service"/>
            <argument id="logger" type="service"/>
        </service>

        <service id="goetas_webservices.xsd2php.php.class_generator"
                 class="GoetasWebservices\Xsd\XsdToPhp\Php\ClassGenerator" public="true"></service>

        <service id="goetas_webservices.xsd2php.writer.jms" class="GoetasWebservices\Xsd\XsdToPhp\Writer\JMSWriter" public="true">
            <argument id="goetas_webservices.xsd2php.path_generator.jms" type="service"/>
            <argument id="logger" type="service"/>
        </service>

        <service id="goetas_webservices.xsd2php.writer.validation" class="GoetasWebservices\Xsd\XsdToPhp\Writer\JMSWriter">
            <argument id="goetas_webservices.xsd2php.path_generator.validation" type="service"/>
            <argument id="logger" type="service"/>
        </service>

    </services>
</container><|MERGE_RESOLUTION|>--- conflicted
+++ resolved
@@ -27,7 +27,6 @@
             </call>
         </service>
 
-<<<<<<< HEAD
         <service id="goetas_webservices.xsd2php.converter.validation" class="GoetasWebservices\Xsd\XsdToPhp\Jms\YamlValidatorConverter">
             <argument id="goetas_webservices.xsd2php.naming_convention" type="service"/>
             <call method="setLogger">
@@ -35,13 +34,9 @@
             </call>
         </service>
 
-        <service synthetic="true" id="goetas_webservices.xsd2php.path_generator.php"/>
-        <service synthetic="true" id="goetas_webservices.xsd2php.path_generator.jms"/>
-        <service synthetic="true" id="goetas_webservices.xsd2php.path_generator.validation"/>
-=======
         <service synthetic="true" id="goetas_webservices.xsd2php.path_generator.php" public="true"/>
         <service synthetic="true" id="goetas_webservices.xsd2php.path_generator.jms" public="true"/>
->>>>>>> 8cc75ce5
+        <service synthetic="true" id="goetas_webservices.xsd2php.path_generator.validation"/>
 
         <service id="goetas_webservices.xsd2php.path_generator.php.psr4" public="false"
                  class="GoetasWebservices\Xsd\XsdToPhp\Php\PathGenerator\Psr4PathGenerator"></service>
