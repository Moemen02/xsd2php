--- conflicted
+++ resolved
@@ -19,22 +19,12 @@
   "license": "MIT",
   "require": {
     "php": "^5.5|^7.0",
-<<<<<<< HEAD
-    "symfony/console": "^2.7|^3.0",
-    "symfony/dependency-injection": "^2.2|^3.0",
-    "symfony/config": "^2.2|^3.0",
-    "symfony/yaml": "^2.1|^3.0",
-    "symfony/validator": "^2.3|^3.0",
-
-    "goetas-webservices/xsd-reader": "^0.2.1",
-    "goetas-webservices/soap-reader": "^0.3",
-=======
     "symfony/console": "^2.7|^3.0|^4.0",
     "symfony/dependency-injection": "^2.2|^3.0|^4.0",
-    "symfony/yaml": "^2.1|^3.0|^4.0",
+    "symfony/yaml": "^2.2|^3.0|^4.0",
     "symfony/config": "^2.2|^3.0|^4.0",
+    "symfony/validator": "^2.3|^3.0|^4.0",
     "goetas-webservices/xsd-reader": "^0.2.7|^0.3.5",
->>>>>>> 8cc75ce5
     "doctrine/inflector": "^1.0",
     "zendframework/zend-code": "^3.0.3",
 
