<?php
namespace GoetasWebservices\Xsd\XsdToPhp\Tests\Converter\JMS;

use GoetasWebservices\Xsd\XsdToPhp\Jms\YamlConverter;
use GoetasWebservices\Xsd\XsdToPhp\Naming\ShortNamingStrategy;
use GoetasWebservices\XML\XSDReader\SchemaReader;

abstract class Xsd2JmsBase extends \PHPUnit_Framework_TestCase
{
    /**
     *
     * @var YamlConverter
     */
    protected $converter;

    /**
     *
     * @var SchemaReader
     */
    protected $reader;

    public function setUp()
    {
        $this->converter = new YamlConverter(new ShortNamingStrategy());
        $this->converter->addNamespace('http://www.example.com', "Example");

        $this->reader = new SchemaReader();
    }

    protected function getClasses($xml)
    {

        $schema = $this->reader->readString($xml);
        return $this->converter->convert(array($schema));

    }

    public function getBaseTypeConversions()
    {
        return [
<<<<<<< HEAD
            ['xs:dateTime', 'GoetasWebservices\\Xsd\\XsdToPhp\\XMLSchema\\DateTime'],
=======
            ['xs:dateTime', 'DateTime', 'GoetasWebservices\\Xsd\\XsdToPhp\\XMLSchema\\DateTime'],
            ['xs:date', 'DateTime', 'GoetasWebservices\\Xsd\\XsdToPhp\\XMLSchema\\Date'],
>>>>>>> 8cc75ce5
        ];
    }


    public function getPrimitiveTypeConversions()
    {
        return [
            ['xs:string', 'string'],
            ['xs:decimal', 'float'],
            ['xs:int', 'int'],
            ['xs:integer', 'int'],
        ];
    }
    
}<|MERGE_RESOLUTION|>--- conflicted
+++ resolved
@@ -38,12 +38,8 @@
     public function getBaseTypeConversions()
     {
         return [
-<<<<<<< HEAD
-            ['xs:dateTime', 'GoetasWebservices\\Xsd\\XsdToPhp\\XMLSchema\\DateTime'],
-=======
             ['xs:dateTime', 'DateTime', 'GoetasWebservices\\Xsd\\XsdToPhp\\XMLSchema\\DateTime'],
             ['xs:date', 'DateTime', 'GoetasWebservices\\Xsd\\XsdToPhp\\XMLSchema\\Date'],
->>>>>>> 8cc75ce5
         ];
     }
 
@@ -57,5 +53,5 @@
             ['xs:integer', 'int'],
         ];
     }
-    
+
 }